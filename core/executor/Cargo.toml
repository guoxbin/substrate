[package]
name = "substrate-executor"
version = "2.0.0"
authors = ["Parity Technologies <admin@parity.io>"]
edition = "2018"

[dependencies]
<<<<<<< HEAD
derive_more = "0.15.0"
parity-codec = "3.3"
=======
derive_more = "0.14.0"
parity-codec = "3.5.4"
>>>>>>> 45515ea3
runtime_io = { package = "sr-io", path = "../sr-io" }
primitives = { package = "substrate-primitives", path = "../primitives" }
trie = { package = "substrate-trie", path = "../trie" }
serializer = { package = "substrate-serializer", path = "../serializer" }
state_machine = { package = "substrate-state-machine", path = "../state-machine"  }
runtime_version = { package = "sr-version", path = "../sr-version" }
panic-handler = { package = "substrate-panic-handler", path = "../panic-handler" }
wasmi = { version = "0.4.3" }
byteorder = "1.3"
lazy_static = "1.3"
parking_lot = "0.8.0"
log = "0.4"
libsecp256k1 = "0.2.1"
tiny-keccak = "1.4.2"

[dev-dependencies]
assert_matches = "1.1"
wabt = "~0.7.4"
hex-literal = "0.2.0"
runtime-test = { package = "substrate-runtime-test", path = "runtime-test" }

[features]
default = []
wasm-extern-trace = []<|MERGE_RESOLUTION|>--- conflicted
+++ resolved
@@ -5,13 +5,8 @@
 edition = "2018"
 
 [dependencies]
-<<<<<<< HEAD
 derive_more = "0.15.0"
-parity-codec = "3.3"
-=======
-derive_more = "0.14.0"
 parity-codec = "3.5.4"
->>>>>>> 45515ea3
 runtime_io = { package = "sr-io", path = "../sr-io" }
 primitives = { package = "substrate-primitives", path = "../primitives" }
 trie = { package = "substrate-trie", path = "../trie" }
