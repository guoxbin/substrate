--- conflicted
+++ resolved
@@ -45,13 +45,9 @@
 	PrimaryPropose, NewAuthoritySet, VoterCommand, HistoricalVotes,
 };
 
-<<<<<<< HEAD
-use crate::authorities::SharedAuthoritySet;
-=======
 use consensus_common::SelectChain;
 
 use crate::authorities::{AuthoritySet, SharedAuthoritySet};
->>>>>>> a56cb77c
 use crate::consensus_changes::SharedConsensusChanges;
 use crate::justification::GrandpaJustification;
 use crate::until_imported::UntilVoteTargetImported;
@@ -104,12 +100,6 @@
 
 impl<Block: BlockT> CompletedRounds<Block> {
 	/// Create a new completed rounds tracker with NUM_LAST_COMPLETED_ROUNDS capacity.
-<<<<<<< HEAD
-	pub fn new(genesis: CompletedRound<Block>) -> Self {
-		let mut inner = VecDeque::with_capacity(NUM_LAST_COMPLETED_ROUNDS);
-		inner.push_back(genesis);
-		CompletedRounds { inner }
-=======
 	pub(crate) fn new(
 		genesis: CompletedRound<Block>,
 		set_id: u64,
@@ -132,7 +122,6 @@
 	/// Iterate over all completed rounds.
 	pub fn iter(&self) -> impl Iterator<Item=&CompletedRound<Block>> {
 		self.rounds.iter()
->>>>>>> a56cb77c
 	}
 
 	/// Create a new completed rounds tracker initialized with the rounds in `completed_rounds`.
@@ -649,7 +638,7 @@
 				current_round: HasVoted::Yes(local_id, Vote::Prevote(propose.cloned(), prevote)),
 			};
 
-<<<<<<< HEAD
+			#[allow(deprecated)]
 			crate::aux_schema::write_voter_state(
 				&**self.inner.backend(),
 				self.set_id,
@@ -657,10 +646,6 @@
 				&set_state,
 				votes,
 			)?;
-=======
-			#[allow(deprecated)]
-			crate::aux_schema::write_voter_set_state(&**self.inner.backend(), &set_state)?;
->>>>>>> a56cb77c
 
 			Ok(Some(set_state))
 		})?;
@@ -704,7 +689,7 @@
 				current_round: HasVoted::Yes(local_id, Vote::Precommit(propose.clone(), prevote.clone(), precommit)),
 			};
 
-<<<<<<< HEAD
+			#[allow(deprecated)]
 			crate::aux_schema::write_voter_state(
 				&**self.inner.backend(),
 				self.set_id,
@@ -712,10 +697,6 @@
 				&set_state,
 				votes,
 			)?;
-=======
-			#[allow(deprecated)]
-			crate::aux_schema::write_voter_set_state(&**self.inner.backend(), &set_state)?;
->>>>>>> a56cb77c
 
 			Ok(Some(set_state))
 		})?;
@@ -757,7 +738,7 @@
 				current_round: HasVoted::No,
 			};
 
-<<<<<<< HEAD
+			#[allow(deprecated)]
 			crate::aux_schema::write_voter_state(
 				&**self.inner.backend(),
 				self.set_id,
@@ -765,10 +746,6 @@
 				&set_state,
 				&votes,
 			)?;
-=======
-			#[allow(deprecated)]
-			crate::aux_schema::write_voter_set_state(&**self.inner.backend(), &set_state)?;
->>>>>>> a56cb77c
 
 			Ok(Some(set_state))
 		})?;
