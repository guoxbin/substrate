--- conflicted
+++ resolved
@@ -22,16 +22,12 @@
 use primitives::testing::{Header, UintAuthorityId};
 use substrate_primitives::{H256, Blake2Hasher};
 use runtime_io;
-<<<<<<< HEAD
-use srml_support::{impl_outer_origin, parameter_types, assert_ok, traits::Currency};
+use srml_support::{
+	impl_outer_origin, parameter_types, assert_ok, traits::Currency, EnumerableStorageMap
+};
 use crate::{
 	EraIndex, GenesisConfig, Module, Trait, StakerStatus, ValidatorPrefs, RewardDestination,
-	inflation,
-=======
-use srml_support::{impl_outer_origin, parameter_types, assert_ok, traits::Currency, EnumerableStorageMap};
-use crate::{EraIndex, GenesisConfig, Module, Trait, StakerStatus,
-	ValidatorPrefs, RewardDestination, Nominators
->>>>>>> c3be75da
+	Nominators, inflation
 };
 
 /// The AccountId alias in this test module.
@@ -95,7 +91,7 @@
 	type Event = ();
 }
 impl balances::Trait for Test {
-	type Balance = u64;
+	type Balance = Balance;
 	type OnFreeBalanceZero = Staking;
 	type OnNewAccount = ();
 	type Event = ();
