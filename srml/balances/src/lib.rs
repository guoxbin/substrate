--- conflicted
+++ resolved
@@ -199,12 +199,6 @@
 
 	/// The fee required to create an account.
 	type CreationFee: Get<Self::Balance>;
-
-	/// The fee to be paid for making a transaction; the base.
-	type TransactionBaseFee: Get<Self::Balance>;
-
-	/// The fee to be paid for making a transaction; the per-byte portion.
-	type TransactionByteFee: Get<Self::Balance>;
 }
 
 pub trait Trait<I: Instance = DefaultInstance>: system::Trait {
@@ -242,12 +236,6 @@
 
 	/// The fee required to create an account.
 	type CreationFee: Get<Self::Balance>;
-
-	/// The fee to be paid for making a transaction; the base.
-	type TransactionBaseFee: Get<Self::Balance>;
-
-	/// The fee to be paid for making a transaction; the per-byte portion.
-	type TransactionByteFee: Get<Self::Balance>;
 }
 
 impl<T: Trait<I>, I: Instance> Subtrait<I> for T {
@@ -257,8 +245,6 @@
 	type ExistentialDeposit = T::ExistentialDeposit;
 	type TransferFee = T::TransferFee;
 	type CreationFee = T::CreationFee;
-	type TransactionBaseFee = T::TransactionBaseFee;
-	type TransactionByteFee = T::TransactionByteFee;
 }
 
 decl_event!(
@@ -313,15 +299,6 @@
 		pub TotalIssuance get(total_issuance) build(|config: &GenesisConfig<T, I>| {
 			config.balances.iter().fold(Zero::zero(), |acc: T::Balance, &(_, n)| acc + n)
 		}): T::Balance;
-<<<<<<< HEAD
-		/// The minimum amount required to keep an account open.
-		pub ExistentialDeposit get(existential_deposit) config(): T::Balance;
-		/// The fee required to make a transfer.
-		pub TransferFee get(transfer_fee) config(): T::Balance;
-		/// The fee required to create an account.
-		pub CreationFee get(creation_fee) config(): T::Balance;
-=======
->>>>>>> 65b5c845
 
 		/// Information regarding the vesting of a given account.
 		pub Vesting get(vesting) build(|config: &GenesisConfig<T, I>| {
@@ -390,12 +367,6 @@
 
 		/// The fee required to create an account.
 		const CreationFee: T::Balance = T::CreationFee::get();
-
-		/// The fee to be paid for making a transaction; the base.
-		const TransactionBaseFee: T::Balance = T::TransactionBaseFee::get();
-
-		/// The fee to be paid for making a transaction; the per-byte portion.
-		const TransactionByteFee: T::Balance = T::TransactionByteFee::get();
 
 		fn deposit_event<T, I>() = default;
 
@@ -767,8 +738,6 @@
 	type ExistentialDeposit = T::ExistentialDeposit;
 	type TransferFee = T::TransferFee;
 	type CreationFee = T::CreationFee;
-	type TransactionBaseFee = T::TransactionBaseFee;
-	type TransactionByteFee = T::TransactionByteFee;
 }
 
 impl<T: Trait<I>, I: Instance> Currency<T::AccountId> for Module<T, I>
@@ -1139,14 +1108,8 @@
 }
 
 impl<T: Trait<I>, I: Instance> MakePayment<T::AccountId> for Module<T, I> {
-<<<<<<< HEAD
 	fn make_payment(transactor: &T::AccountId, weight: Weight) -> Result {
 		let transaction_fee = T::Balance::from(weight);
-=======
-	fn make_payment(transactor: &T::AccountId, encoded_len: usize) -> Result {
-		let encoded_len = T::Balance::from(encoded_len as u32);
-		let transaction_fee = T::TransactionBaseFee::get() + T::TransactionByteFee::get() * encoded_len;
->>>>>>> 65b5c845
 		let imbalance = Self::withdraw(
 			transactor,
 			transaction_fee,
