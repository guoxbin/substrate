--- conflicted
+++ resolved
@@ -50,10 +50,5 @@
 	"safe-mix/std",
 	"consensus-aura/std",
 	"offchain-primitives/std",
-<<<<<<< HEAD
-	"consensus_authorities/std",
 ]
-no_std = []
-=======
-]
->>>>>>> b78dc002
+no_std = []