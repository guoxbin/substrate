// Copyright 2018-2019 Parity Technologies (UK) Ltd.
// This file is part of Substrate.

// Substrate is free software: you can redistribute it and/or modify
// it under the terms of the GNU General Public License as published by
// the Free Software Foundation, either version 3 of the License, or
// (at your option) any later version.

// Substrate is distributed in the hope that it will be useful,
// but WITHOUT ANY WARRANTY; without even the implied warranty of
// MERCHANTABILITY or FITNESS FOR A PARTICULAR PURPOSE.  See the
// GNU General Public License for more details.

// You should have received a copy of the GNU General Public License
// along with Substrate.  If not, see <http://www.gnu.org/licenses/>.

//! Substrate chain configurations.

use primitives::{ed25519, sr25519, Pair, crypto::UncheckedInto};
use node_primitives::{AccountId, AuraId, Balance};
use node_runtime::{
	AuraConfig, BalancesConfig, ContractsConfig, CouncilSeatsConfig, DemocracyConfig,
	GrandpaConfig, IndicesConfig, SessionConfig, StakingConfig, SudoConfig,
	SystemConfig, TimestampConfig,
	Perbill, SessionKeys, StakerStatus,
	DAYS, DOLLARS, MILLICENTS, SECS_PER_BLOCK,
};
pub use node_runtime::GenesisConfig;
use substrate_service;
use hex_literal::hex;
use substrate_telemetry::TelemetryEndpoints;
use grandpa::AuthorityId as GrandpaId;

const STAGING_TELEMETRY_URL: &str = "wss://telemetry.polkadot.io/submit/";

/// Specialized `ChainSpec`.
pub type ChainSpec = substrate_service::ChainSpec<GenesisConfig>;

/// Flaming Fir testnet generator
pub fn flaming_fir_config() -> Result<ChainSpec, String> {
	ChainSpec::from_embedded(include_bytes!("../res/flaming-fir.json"))
}

fn staging_testnet_config_genesis() -> GenesisConfig {
	// stash, controller, session-key
	// generated with secret:
	// for i in 1 2 3 4 ; do for j in stash controller; do subkey inspect "$secret"/fir/$j/$i; done; done
	// and
	// for i in 1 2 3 4 ; do for j in session; do subkey --ed25519 inspect "$secret"//fir//$j//$i; done; done

	let initial_authorities: Vec<(AccountId, AccountId, AuraId, GrandpaId)> = vec![(
		// 5Fbsd6WXDGiLTxunqeK5BATNiocfCqu9bS1yArVjCgeBLkVy
		hex!["9c7a2ee14e565db0c69f78c7b4cd839fbf52b607d867e9e9c5a79042898a0d12"].unchecked_into(),
		// 5EnCiV7wSHeNhjW3FSUwiJNkcc2SBkPLn5Nj93FmbLtBjQUq
		hex!["781ead1e2fa9ccb74b44c19d29cb2a7a4b5be3972927ae98cd3877523976a276"].unchecked_into(),
		// 5Fb9ayurnxnaXj56CjmyQLBiadfRCqUbL2VWNbbe1nZU6wiC
		hex!["9becad03e6dcac03cee07edebca5475314861492cdfc96a2144a67bbe9699332"].unchecked_into(),
		// 5Fb9ayurnxnaXj56CjmyQLBiadfRCqUbL2VWNbbe1nZU6wiC
		hex!["9becad03e6dcac03cee07edebca5475314861492cdfc96a2144a67bbe9699332"].unchecked_into(),
	),(
		// 5ERawXCzCWkjVq3xz1W5KGNtVx2VdefvZ62Bw1FEuZW4Vny2
		hex!["68655684472b743e456907b398d3a44c113f189e56d1bbfd55e889e295dfde78"].unchecked_into(),
		// 5Gc4vr42hH1uDZc93Nayk5G7i687bAQdHHc9unLuyeawHipF
		hex!["c8dc79e36b29395413399edaec3e20fcca7205fb19776ed8ddb25d6f427ec40e"].unchecked_into(),
		// 5EockCXN6YkiNCDjpqqnbcqd4ad35nU4RmA1ikM4YeRN4WcE
		hex!["7932cff431e748892fa48e10c63c17d30f80ca42e4de3921e641249cd7fa3c2f"].unchecked_into(),
		// 5EockCXN6YkiNCDjpqqnbcqd4ad35nU4RmA1ikM4YeRN4WcE
		hex!["7932cff431e748892fa48e10c63c17d30f80ca42e4de3921e641249cd7fa3c2f"].unchecked_into(),
	),(
		// 5DyVtKWPidondEu8iHZgi6Ffv9yrJJ1NDNLom3X9cTDi98qp
		hex!["547ff0ab649283a7ae01dbc2eb73932eba2fb09075e9485ff369082a2ff38d65"].unchecked_into(),
		// 5FeD54vGVNpFX3PndHPXJ2MDakc462vBCD5mgtWRnWYCpZU9
		hex!["9e42241d7cd91d001773b0b616d523dd80e13c6c2cab860b1234ef1b9ffc1526"].unchecked_into(),
		// 5E1jLYfLdUQKrFrtqoKgFrRvxM3oQPMbf6DfcsrugZZ5Bn8d
		hex!["5633b70b80a6c8bb16270f82cca6d56b27ed7b76c8fd5af2986a25a4788ce440"].unchecked_into(),
		// 5E1jLYfLdUQKrFrtqoKgFrRvxM3oQPMbf6DfcsrugZZ5Bn8d
		hex!["5633b70b80a6c8bb16270f82cca6d56b27ed7b76c8fd5af2986a25a4788ce440"].unchecked_into(),
	),(
		// 5HYZnKWe5FVZQ33ZRJK1rG3WaLMztxWrrNDb1JRwaHHVWyP9
		hex!["f26cdb14b5aec7b2789fd5ca80f979cef3761897ae1f37ffb3e154cbcc1c2663"].unchecked_into(),
		// 5EPQdAQ39WQNLCRjWsCk5jErsCitHiY5ZmjfWzzbXDoAoYbn
		hex!["66bc1e5d275da50b72b15de072a2468a5ad414919ca9054d2695767cf650012f"].unchecked_into(),
		// 5DMa31Hd5u1dwoRKgC4uvqyrdK45RHv3CpwvpUC1EzuwDit4
		hex!["3919132b851ef0fd2dae42a7e734fe547af5a6b809006100f48944d7fae8e8ef"].unchecked_into(),
		// 5DMa31Hd5u1dwoRKgC4uvqyrdK45RHv3CpwvpUC1EzuwDit4
		hex!["3919132b851ef0fd2dae42a7e734fe547af5a6b809006100f48944d7fae8e8ef"].unchecked_into(),
	)];

	// generated with secret: subkey inspect "$secret"/fir
	let endowed_accounts: Vec<AccountId> = vec![
		// 5Ff3iXP75ruzroPWRP2FYBHWnmGGBSb63857BgnzCoXNxfPo
		hex!["9ee5e5bdc0ec239eb164f865ecc345ce4c88e76ee002e0f7e318097347471809"].unchecked_into(),
	];

	const ENDOWMENT: Balance = 10_000_000 * DOLLARS;
	const STASH: Balance = 100 * DOLLARS;

	GenesisConfig {
		system: Some(SystemConfig {
			code: include_bytes!("../../runtime/wasm/target/wasm32-unknown-unknown/release/node_runtime.compact.wasm").to_vec(),    // FIXME change once we have #1252
			changes_trie_config: Default::default(),
		}),
		balances: Some(BalancesConfig {
			balances: endowed_accounts.iter().cloned()
				.map(|k| (k, ENDOWMENT))
				.chain(initial_authorities.iter().map(|x| (x.0.clone(), STASH)))
				.collect(),
			vesting: vec![],
		}),
		indices: Some(IndicesConfig {
			ids: endowed_accounts.iter().cloned()
				.chain(initial_authorities.iter().map(|x| x.0.clone()))
				.collect::<Vec<_>>(),
		}),
		session: Some(SessionConfig {
			validators: initial_authorities.iter().map(|x| x.1.clone()).collect(),
			keys: initial_authorities.iter().map(|x| (x.1.clone(), SessionKeys(x.2.clone(),x.2.clone()))).collect::<Vec<_>>(),
		}),
		staking: Some(StakingConfig {
			current_era: 0,
			offline_slash: Perbill::from_parts(1_000_000),
			session_reward: Perbill::from_parts(2_065),
			current_session_reward: 0,
			validator_count: 7,
			offline_slash_grace: 4,
			minimum_validator_count: 4,
			stakers: initial_authorities.iter().map(|x| (x.0.clone(), x.1.clone(), STASH, StakerStatus::Validator)).collect(),
			invulnerables: initial_authorities.iter().map(|x| x.1.clone()).collect(),
		}),
		democracy: Some(DemocracyConfig::default()),
		council_seats: Some(CouncilSeatsConfig {
			active_council: vec![],
			presentation_duration: 1 * DAYS,
			term_duration: 28 * DAYS,
			desired_seats: 0,
		}),
		timestamp: Some(TimestampConfig {
			minimum_period: SECS_PER_BLOCK / 2, // due to the nature of aura the slots are 2*period
		}),
		contracts: Some(ContractsConfig {
			current_schedule: Default::default(),
			gas_price: 1 * MILLICENTS,
		}),
		sudo: Some(SudoConfig {
			key: endowed_accounts[0].clone(),
		}),
		aura: Some(AuraConfig {
			authorities: initial_authorities.iter().map(|x| x.2.clone()).collect(),
		}),
		grandpa: Some(GrandpaConfig {
			authorities: initial_authorities.iter().map(|x| (x.3.clone(), 1)).collect(),
		}),
	}
}

/// Staging testnet config.
pub fn staging_testnet_config() -> ChainSpec {
	let boot_nodes = vec![];
	ChainSpec::from_genesis(
		"Staging Testnet",
		"staging_testnet",
		staging_testnet_config_genesis,
		boot_nodes,
		Some(TelemetryEndpoints::new(vec![(STAGING_TELEMETRY_URL.to_string(), 0)])),
		None,
		None,
		None,
	)
}

/// Helper function to generate AccountId from seed
pub fn get_account_id_from_seed(seed: &str) -> AccountId {
	sr25519::Pair::from_string(&format!("//{}", seed), None)
		.expect("static values are valid; qed")
		.public()
}

/// Helper function to generate AuraId from seed
pub fn get_aura_id_from_seed(seed: &str) -> AuraId {
	ed25519::Pair::from_string(&format!("//{}", seed), None)
		.expect("static values are valid; qed")
		.public()
}

/// Helper function to generate GrandpaId from seed
pub fn get_grandpa_id_from_seed(seed: &str) -> GrandpaId {
	ed25519::Pair::from_string(&format!("//{}", seed), None)
		.expect("static values are valid; qed")
		.public()
}

/// Helper function to generate stash, controller and session key from seed
pub fn get_authority_keys_from_seed(seed: &str) -> (AccountId, AccountId, AuraId, GrandpaId) {
	(
		get_account_id_from_seed(&format!("{}//stash", seed)),
		get_account_id_from_seed(seed),
		get_aura_id_from_seed(seed),
		get_grandpa_id_from_seed(seed)
	)
}

/// Helper function to create GenesisConfig for testing
pub fn testnet_genesis(
	initial_authorities: Vec<(AccountId, AccountId, AuraId, GrandpaId)>,
	root_key: AccountId,
	endowed_accounts: Option<Vec<AccountId>>,
	enable_println: bool,
) -> GenesisConfig {
	let endowed_accounts: Vec<AccountId> = endowed_accounts.unwrap_or_else(|| {
		vec![
			get_account_id_from_seed("Alice"),
			get_account_id_from_seed("Bob"),
			get_account_id_from_seed("Charlie"),
			get_account_id_from_seed("Dave"),
			get_account_id_from_seed("Eve"),
			get_account_id_from_seed("Ferdie"),
			get_account_id_from_seed("Alice//stash"),
			get_account_id_from_seed("Bob//stash"),
			get_account_id_from_seed("Charlie//stash"),
			get_account_id_from_seed("Dave//stash"),
			get_account_id_from_seed("Eve//stash"),
			get_account_id_from_seed("Ferdie//stash"),
		]
	});

	const ENDOWMENT: Balance = 10_000_000 * DOLLARS;
	const STASH: Balance = 100 * DOLLARS;

	let council_desired_seats = (endowed_accounts.len() / 2 - initial_authorities.len()) as u32;

	GenesisConfig {
		system: Some(SystemConfig {
			code: include_bytes!("../../runtime/wasm/target/wasm32-unknown-unknown/release/node_runtime.compact.wasm").to_vec(),
			changes_trie_config: Default::default(),
		}),
		indices: Some(IndicesConfig {
			ids: endowed_accounts.clone(),
		}),
		balances: Some(BalancesConfig {
<<<<<<< HEAD
			existential_deposit: 500,
			transfer_fee: 0,
			creation_fee: 0,
=======
>>>>>>> 65b5c845
			balances: endowed_accounts.iter().map(|k| (k.clone(), ENDOWMENT)).collect(),
			vesting: vec![],
		}),
		session: Some(SessionConfig {
			validators: initial_authorities.iter().map(|x| x.1.clone()).collect(),
			keys: initial_authorities.iter().map(|x| (x.1.clone(), SessionKeys(x.2.clone(), x.2.clone()))).collect::<Vec<_>>(),
		}),
		staking: Some(StakingConfig {
			current_era: 0,
			minimum_validator_count: 1,
			validator_count: 2,
			offline_slash: Perbill::zero(),
			session_reward: Perbill::zero(),
			current_session_reward: 0,
			offline_slash_grace: 0,
			stakers: initial_authorities.iter().map(|x| (x.0.clone(), x.1.clone(), STASH, StakerStatus::Validator)).collect(),
			invulnerables: initial_authorities.iter().map(|x| x.1.clone()).collect(),
		}),
		democracy: Some(DemocracyConfig::default()),
		council_seats: Some(CouncilSeatsConfig {
			active_council: endowed_accounts.iter()
				.filter(|&endowed| initial_authorities.iter().find(|&(_, controller, ..)| controller == endowed).is_none())
				.map(|a| (a.clone(), 1000000)).collect(),
			presentation_duration: 10,
			term_duration: 1000000,
			desired_seats: council_desired_seats,
		}),
		timestamp: Some(TimestampConfig {
			minimum_period: 2,                    // 2*2=4 second block time.
		}),
		contracts: Some(ContractsConfig {
			current_schedule: contracts::Schedule {
				enable_println, // this should only be enabled on development chains
				..Default::default()
			},
			gas_price: 1 * MILLICENTS,
		}),
		sudo: Some(SudoConfig {
			key: root_key,
		}),
		aura: Some(AuraConfig {
			authorities: initial_authorities.iter().map(|x| x.2.clone()).collect(),
		}),
		grandpa: Some(GrandpaConfig {
			authorities: initial_authorities.iter().map(|x| (x.3.clone(), 1)).collect(),
		}),
	}
}

fn development_config_genesis() -> GenesisConfig {
	testnet_genesis(
		vec![
			get_authority_keys_from_seed("Alice"),
		],
		get_account_id_from_seed("Alice"),
		None,
		true,
	)
}

/// Development config (single validator Alice)
pub fn development_config() -> ChainSpec {
	ChainSpec::from_genesis("Development", "dev", development_config_genesis, vec![], None, None, None, None)
}

fn local_testnet_genesis() -> GenesisConfig {
	testnet_genesis(
		vec![
			get_authority_keys_from_seed("Alice"),
			get_authority_keys_from_seed("Bob"),
		],
		get_account_id_from_seed("Alice"),
		None,
		false,
	)
}

/// Local testnet config (multivalidator Alice + Bob)
pub fn local_testnet_config() -> ChainSpec {
	ChainSpec::from_genesis("Local Testnet", "local_testnet", local_testnet_genesis, vec![], None, None, None, None)
}

#[cfg(test)]
pub(crate) mod tests {
	use super::*;
	use service_test;
	use crate::service::Factory;

	fn local_testnet_genesis_instant() -> GenesisConfig {
		let mut genesis = local_testnet_genesis();
		genesis.timestamp = Some(TimestampConfig { minimum_period: 1 });
		genesis
	}

	fn local_testnet_genesis_instant_single() -> GenesisConfig {
		let mut genesis = testnet_genesis(
			vec![
				get_authority_keys_from_seed("Alice"),
			],
			get_account_id_from_seed("Alice"),
			None,
			false,
		);
		genesis.timestamp = Some(TimestampConfig { minimum_period: 1 });
		genesis
	}

	/// Local testnet config (single validator - Alice)
	pub fn integration_test_config_with_single_authority() -> ChainSpec {
		ChainSpec::from_genesis(
			"Integration Test",
			"test",
			local_testnet_genesis_instant_single,
			vec![],
			None,
			None,
			None,
			None,
		)
	}

	/// Local testnet config (multivalidator Alice + Bob)
	pub fn integration_test_config_with_two_authorities() -> ChainSpec {
		ChainSpec::from_genesis("Integration Test", "test", local_testnet_genesis_instant, vec![], None, None, None, None)
	}

	#[test]
	#[ignore]
	fn test_connectivity() {
		service_test::connectivity::<Factory>(integration_test_config_with_two_authorities());
	}
}<|MERGE_RESOLUTION|>--- conflicted
+++ resolved
@@ -237,12 +237,6 @@
 			ids: endowed_accounts.clone(),
 		}),
 		balances: Some(BalancesConfig {
-<<<<<<< HEAD
-			existential_deposit: 500,
-			transfer_fee: 0,
-			creation_fee: 0,
-=======
->>>>>>> 65b5c845
 			balances: endowed_accounts.iter().map(|k| (k.clone(), ENDOWMENT)).collect(),
 			vesting: vec![],
 		}),
