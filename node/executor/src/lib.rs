--- conflicted
+++ resolved
@@ -79,7 +79,8 @@
 
 	type TestExternalities<H> = CoreTestExternalities<H, u64>;
 
-	const INITIAL_BALANCE: u128 = 1000;
+	const INITIAL_BALANCE: u128 = 1_000_000_000;
+
 	// amount of fee for a simple transfer tx with default parameters.
 	const TRANSFER_FEE: u128 = 138;
 
@@ -150,139 +151,10 @@
 	#[test]
 	fn panic_execution_with_foreign_code_gives_error() {
 		let mut t = TestExternalities::<Blake2Hasher>::new_with_code(BLOATY_CODE, map![
-<<<<<<< HEAD
-			blake2_256(&<balances::FreeBalance<Runtime>>::key_for(alice())).to_vec() => vec![69u8, 0, 0, 0, 0, 0, 0, 0, 0, 0, 0, 0, 0, 0, 0, 0],
-			twox_128(<balances::TotalIssuance<Runtime>>::key()).to_vec() => vec![69u8, 0, 0, 0, 0, 0, 0, 0, 0, 0, 0, 0, 0, 0, 0, 0],
-			twox_128(<balances::ExistentialDeposit<Runtime>>::key()).to_vec() => vec![0u8; 16],
-			twox_128(<balances::CreationFee<Runtime>>::key()).to_vec() => vec![0u8; 16],
-			twox_128(<balances::TransferFee<Runtime>>::key()).to_vec() => vec![0u8; 16],
-			twox_128(<indices::NextEnumSet<Runtime>>::key()).to_vec() => vec![0u8; 16],
-			blake2_256(&<system::BlockHash<Runtime>>::key_for(0)).to_vec() => vec![0u8; 32]
-=======
-			blake2_256(&<balances::FreeBalance<Runtime>>::key_for(alice())).to_vec() => {
-				vec![69u8, 0, 0, 0, 0, 0, 0, 0, 0, 0, 0, 0, 0, 0, 0, 0]
-			},
-			twox_128(<balances::TotalIssuance<Runtime>>::key()).to_vec() => {
-				vec![69u8, 0, 0, 0, 0, 0, 0, 0, 0, 0, 0, 0, 0, 0, 0, 0]
-			},
-			twox_128(<balances::ExistentialDeposit<Runtime>>::key()).to_vec() => {
-				vec![0u8; 16]
-			},
-			twox_128(<balances::CreationFee<Runtime>>::key()).to_vec() => {
-				vec![0u8; 16]
-			},
-			twox_128(<balances::TransferFee<Runtime>>::key()).to_vec() => {
-				vec![0u8; 16]
-			},
-			twox_128(<indices::NextEnumSet<Runtime>>::key()).to_vec() => {
-				vec![0u8; 16]
-			},
-			blake2_256(&<system::BlockHash<Runtime>>::key_for(0)).to_vec() => {
-				vec![0u8; 32]
-			},
-			twox_128(<balances::TransactionBaseFee<Runtime>>::key()).to_vec() => {
-				vec![70u8; 16]
-			},
-			twox_128(<balances::TransactionByteFee<Runtime>>::key()).to_vec() => {
-				vec![0u8; 16]
-			}
->>>>>>> e63598b6
-		]);
-
-		let r = executor().call::<_, NeverNativeValue, fn() -> _>(
-			&mut t,
-			"Core_initialize_block",
-			&vec![].and(&from_block_number(1u64)),
-			true,
-			None,
-		).0;
-		assert!(r.is_ok());
-		let v = executor().call::<_, NeverNativeValue, fn() -> _>(
-			&mut t,
-			"BlockBuilder_apply_extrinsic",
-			&vec![].and(&xt()),
-			true,
-			None,
-		).0.unwrap();
-		let r = ApplyResult::decode(&mut &v.as_encoded()[..]).unwrap();
-		assert_eq!(r, Err(ApplyError::CantPay));
-	}
-
-	#[test]
-	fn bad_extrinsic_with_native_equivalent_code_gives_error() {
-		let mut t = TestExternalities::<Blake2Hasher>::new_with_code(COMPACT_CODE, map![
-<<<<<<< HEAD
-			blake2_256(&<balances::FreeBalance<Runtime>>::key_for(alice())).to_vec() => vec![69u8, 0, 0, 0, 0, 0, 0, 0, 0, 0, 0, 0, 0, 0, 0, 0],
-			twox_128(<balances::TotalIssuance<Runtime>>::key()).to_vec() => vec![69u8, 0, 0, 0, 0, 0, 0, 0, 0, 0, 0, 0, 0, 0, 0, 0],
-			twox_128(<balances::ExistentialDeposit<Runtime>>::key()).to_vec() => vec![0u8; 16],
-			twox_128(<balances::CreationFee<Runtime>>::key()).to_vec() => vec![0u8; 16],
-			twox_128(<balances::TransferFee<Runtime>>::key()).to_vec() => vec![0u8; 16],
-			twox_128(<indices::NextEnumSet<Runtime>>::key()).to_vec() => vec![0u8; 16],
-			blake2_256(&<system::BlockHash<Runtime>>::key_for(0)).to_vec() => vec![0u8; 32]
-=======
-			blake2_256(&<balances::FreeBalance<Runtime>>::key_for(alice())).to_vec() => {
-				vec![69u8, 0, 0, 0, 0, 0, 0, 0, 0, 0, 0, 0, 0, 0, 0, 0]
-			},
-			twox_128(<balances::TotalIssuance<Runtime>>::key()).to_vec() => {
-				vec![69u8, 0, 0, 0, 0, 0, 0, 0, 0, 0, 0, 0, 0, 0, 0, 0]
-			},
-			twox_128(<balances::ExistentialDeposit<Runtime>>::key()).to_vec() => {
-				vec![0u8; 16]
-			},
-			twox_128(<balances::CreationFee<Runtime>>::key()).to_vec() => {
-				vec![0u8; 16]
-			},
-			twox_128(<balances::TransferFee<Runtime>>::key()).to_vec() => {
-				vec![0u8; 16]
-			},
-			twox_128(<indices::NextEnumSet<Runtime>>::key()).to_vec() => {
-				vec![0u8; 16]
-			},
-			blake2_256(&<system::BlockHash<Runtime>>::key_for(0)).to_vec() => {
-				vec![0u8; 32]
-			},
-			twox_128(<balances::TransactionBaseFee<Runtime>>::key()).to_vec() => {
-				vec![70u8; 16]
-			},
-			twox_128(<balances::TransactionByteFee<Runtime>>::key()).to_vec() => {
-				vec![0u8; 16]
-			}
->>>>>>> e63598b6
-		]);
-
-		let r = executor().call::<_, NeverNativeValue, fn() -> _>(
-			&mut t,
-			"Core_initialize_block",
-			&vec![].and(&from_block_number(1u64)),
-			true,
-			None,
-		).0;
-		assert!(r.is_ok());
-		let v = executor().call::<_, NeverNativeValue, fn() -> _>(
-			&mut t,
-			"BlockBuilder_apply_extrinsic",
-			&vec![].and(&xt()),
-			true,
-			None,
-		).0.unwrap();
-		let r = ApplyResult::decode(&mut &v.as_encoded()[..]).unwrap();
-		assert_eq!(r, Err(ApplyError::CantPay));
-	}
-
-	#[test]
-	fn successful_execution_with_native_equivalent_code_gives_ok() {
-		let mut t = TestExternalities::<Blake2Hasher>::new_with_code(COMPACT_CODE, map![
-<<<<<<< HEAD
-			blake2_256(&<balances::FreeBalance<Runtime>>::key_for(alice())).to_vec() => vec![254u8, 0, 0, 0, 0, 0, 0, 0, 0, 0, 0, 0, 0, 0, 0, 0],
-			twox_128(<balances::TotalIssuance<Runtime>>::key()).to_vec() => vec![254u8, 0, 0, 0, 0, 0, 0, 0, 0, 0, 0, 0, 0, 0, 0, 0],
-=======
-			blake2_256(&<balances::FreeBalance<Runtime>>::key_for(alice())).to_vec() => {
-				vec![111u8, 0, 0, 0, 0, 0, 0, 0, 0, 0, 0, 0, 0, 0, 0, 0]
-			},
-			twox_128(<balances::TotalIssuance<Runtime>>::key()).to_vec() => {
-				vec![111u8, 0, 0, 0, 0, 0, 0, 0, 0, 0, 0, 0, 0, 0, 0, 0]
-			},
->>>>>>> e63598b6
+			blake2_256(&<balances::FreeBalance<Runtime>>::key_for(alice())).to_vec() =>
+				vec![69u8, 0, 0, 0, 0, 0, 0, 0, 0, 0, 0, 0, 0, 0, 0, 0],
+			twox_128(<balances::TotalIssuance<Runtime>>::key()).to_vec() =>
+				vec![69u8, 0, 0, 0, 0, 0, 0, 0, 0, 0, 0, 0, 0, 0, 0, 0],
 			twox_128(<balances::ExistentialDeposit<Runtime>>::key()).to_vec() => vec![0u8; 16],
 			twox_128(<balances::CreationFee<Runtime>>::key()).to_vec() => vec![0u8; 16],
 			twox_128(<balances::TransferFee<Runtime>>::key()).to_vec() => vec![0u8; 16],
@@ -298,35 +170,24 @@
 			None,
 		).0;
 		assert!(r.is_ok());
-		let r = executor().call::<_, NeverNativeValue, fn() -> _>(
+		let v = executor().call::<_, NeverNativeValue, fn() -> _>(
 			&mut t,
 			"BlockBuilder_apply_extrinsic",
 			&vec![].and(&xt()),
 			true,
 			None,
-		).0;
-		assert!(r.is_ok());
-
-		runtime_io::with_externalities(&mut t, || {
-			assert_eq!(Balances::total_balance(&alice()), 46);
-			assert_eq!(Balances::total_balance(&bob()), 69);
-		});
-	}
-
-	#[test]
-	fn successful_execution_with_foreign_code_gives_ok() {
-		let mut t = TestExternalities::<Blake2Hasher>::new_with_code(BLOATY_CODE, map![
-<<<<<<< HEAD
-			blake2_256(&<balances::FreeBalance<Runtime>>::key_for(alice())).to_vec() => vec![254u8, 0, 0, 0, 0, 0, 0, 0, 0, 0, 0, 0, 0, 0, 0, 0],
-			twox_128(<balances::TotalIssuance<Runtime>>::key()).to_vec() => vec![254u8, 0, 0, 0, 0, 0, 0, 0, 0, 0, 0, 0, 0, 0, 0, 0],
-=======
-			blake2_256(&<balances::FreeBalance<Runtime>>::key_for(alice())).to_vec() => {
-				vec![111u8, 0, 0, 0, 0, 0, 0, 0, 0, 0, 0, 0, 0, 0, 0, 0]
-			},
-			twox_128(<balances::TotalIssuance<Runtime>>::key()).to_vec() => {
-				vec![111u8, 0, 0, 0, 0, 0, 0, 0, 0, 0, 0, 0, 0, 0, 0, 0]
-			},
->>>>>>> e63598b6
+		).0.unwrap();
+		let r = ApplyResult::decode(&mut &v.as_encoded()[..]).unwrap();
+		assert_eq!(r, Err(ApplyError::CantPay));
+	}
+
+	#[test]
+	fn bad_extrinsic_with_native_equivalent_code_gives_error() {
+		let mut t = TestExternalities::<Blake2Hasher>::new_with_code(COMPACT_CODE, map![
+			blake2_256(&<balances::FreeBalance<Runtime>>::key_for(alice())).to_vec() =>
+				vec![69u8, 0, 0, 0, 0, 0, 0, 0, 0, 0, 0, 0, 0, 0, 0, 0],
+			twox_128(<balances::TotalIssuance<Runtime>>::key()).to_vec() =>
+				vec![69u8, 0, 0, 0, 0, 0, 0, 0, 0, 0, 0, 0, 0, 0, 0, 0],
 			twox_128(<balances::ExistentialDeposit<Runtime>>::key()).to_vec() => vec![0u8; 16],
 			twox_128(<balances::CreationFee<Runtime>>::key()).to_vec() => vec![0u8; 16],
 			twox_128(<balances::TransferFee<Runtime>>::key()).to_vec() => vec![0u8; 16],
@@ -342,6 +203,39 @@
 			None,
 		).0;
 		assert!(r.is_ok());
+		let v = executor().call::<_, NeverNativeValue, fn() -> _>(
+			&mut t,
+			"BlockBuilder_apply_extrinsic",
+			&vec![].and(&xt()),
+			true,
+			None,
+		).0.unwrap();
+		let r = ApplyResult::decode(&mut &v.as_encoded()[..]).unwrap();
+		assert_eq!(r, Err(ApplyError::CantPay));
+	}
+
+	#[test]
+	fn successful_execution_with_native_equivalent_code_gives_ok() {
+		let mut t = TestExternalities::<Blake2Hasher>::new_with_code(COMPACT_CODE, map![
+			blake2_256(&<balances::FreeBalance<Runtime>>::key_for(alice())).to_vec() =>
+				vec![254u8, 0, 0, 0, 0, 0, 0, 0, 0, 0, 0, 0, 0, 0, 0, 0],
+			twox_128(<balances::TotalIssuance<Runtime>>::key()).to_vec() =>
+				vec![254u8, 0, 0, 0, 0, 0, 0, 0, 0, 0, 0, 0, 0, 0, 0, 0],
+			twox_128(<balances::ExistentialDeposit<Runtime>>::key()).to_vec() => vec![0u8; 16],
+			twox_128(<balances::CreationFee<Runtime>>::key()).to_vec() => vec![0u8; 16],
+			twox_128(<balances::TransferFee<Runtime>>::key()).to_vec() => vec![0u8; 16],
+			twox_128(<indices::NextEnumSet<Runtime>>::key()).to_vec() => vec![0u8; 16],
+			blake2_256(&<system::BlockHash<Runtime>>::key_for(0)).to_vec() => vec![0u8; 32]
+		]);
+
+		let r = executor().call::<_, NeverNativeValue, fn() -> _>(
+			&mut t,
+			"Core_initialize_block",
+			&vec![].and(&from_block_number(1u64)),
+			true,
+			None,
+		).0;
+		assert!(r.is_ok());
 		let r = executor().call::<_, NeverNativeValue, fn() -> _>(
 			&mut t,
 			"BlockBuilder_apply_extrinsic",
@@ -357,19 +251,51 @@
 		});
 	}
 
-<<<<<<< HEAD
+	#[test]
+	fn successful_execution_with_foreign_code_gives_ok() {
+		let mut t = TestExternalities::<Blake2Hasher>::new_with_code(BLOATY_CODE, map![
+			blake2_256(&<balances::FreeBalance<Runtime>>::key_for(alice())).to_vec() =>
+				vec![254u8, 0, 0, 0, 0, 0, 0, 0, 0, 0, 0, 0, 0, 0, 0, 0],
+			twox_128(<balances::TotalIssuance<Runtime>>::key()).to_vec() =>
+				vec![254u8, 0, 0, 0, 0, 0, 0, 0, 0, 0, 0, 0, 0, 0, 0, 0],
+			twox_128(<balances::ExistentialDeposit<Runtime>>::key()).to_vec() => vec![0u8; 16],
+			twox_128(<balances::CreationFee<Runtime>>::key()).to_vec() => vec![0u8; 16],
+			twox_128(<balances::TransferFee<Runtime>>::key()).to_vec() => vec![0u8; 16],
+			twox_128(<indices::NextEnumSet<Runtime>>::key()).to_vec() => vec![0u8; 16],
+			blake2_256(&<system::BlockHash<Runtime>>::key_for(0)).to_vec() => vec![0u8; 32]
+		]);
+
+		let r = executor().call::<_, NeverNativeValue, fn() -> _>(
+			&mut t,
+			"Core_initialize_block",
+			&vec![].and(&from_block_number(1u64)),
+			true,
+			None,
+		).0;
+		assert!(r.is_ok());
+		let r = executor().call::<_, NeverNativeValue, fn() -> _>(
+			&mut t,
+			"BlockBuilder_apply_extrinsic",
+			&vec![].and(&xt()),
+			true,
+			None,
+		).0;
+		assert!(r.is_ok());
+
+		runtime_io::with_externalities(&mut t, || {
+			assert_eq!(Balances::total_balance(&alice()), 46);
+			assert_eq!(Balances::total_balance(&bob()), 69);
+		});
+	}
+
+	fn to_session_keys(ring: &AuthorityKeyring) -> SessionKeys {
+		SessionKeys(ring.to_owned().into(), ring.to_owned().into())
+	}
+
 	fn new_test_ext(
 		code: &[u8],
 		support_changes_trie: bool,
-		balance_factor: u128
 	) -> TestExternalities<Blake2Hasher> {
-=======
-	fn to_session_keys(ring: &AuthorityKeyring) -> SessionKeys {
-		SessionKeys(ring.to_owned().into(), ring.to_owned().into())
-	}
-
-	fn new_test_ext(code: &[u8], support_changes_trie: bool) -> TestExternalities<Blake2Hasher> {
->>>>>>> e63598b6
 		let three = AccountId::from_raw([3u8; 32]);
 		let mut ext = TestExternalities::new_with_code(code, GenesisConfig {
 			aura: Some(Default::default()),
@@ -385,9 +311,9 @@
 			}),
 			balances: Some(BalancesConfig {
 				balances: vec![
-					(alice(), INITIAL_BALANCE * balance_factor),
-					(bob(), INITIAL_BALANCE * balance_factor),
-					(charlie(), INITIAL_BALANCE * balance_factor),
+					(alice(), INITIAL_BALANCE),
+					(bob(), INITIAL_BALANCE),
+					(charlie(), INITIAL_BALANCE),
 					(dave(), 669),
 					(eve(), 669),
 					(ferdie(), 669),
@@ -495,7 +421,7 @@
 
 	fn changes_trie_block() -> (Vec<u8>, Hash) {
 		construct_block(
-			&mut new_test_ext(COMPACT_CODE, true, 1),
+			&mut new_test_ext(COMPACT_CODE, true),
 			1,
 			GENESIS_HASH.into(),
 			vec![
@@ -515,7 +441,7 @@
 	// are not guaranteed to be deterministic) and to ensure that the correct state is propagated
 	// from block1's execution to block2 to derive the correct storage_root.
 	fn blocks() -> ((Vec<u8>, Hash), (Vec<u8>, Hash)) {
-		let mut t = new_test_ext(COMPACT_CODE, false, 1);
+		let mut t = new_test_ext(COMPACT_CODE, false);
 		let block1 = construct_block(
 			&mut t,
 			1,
@@ -554,14 +480,14 @@
 		// session change => consensus authorities change => authorities change digest item appears
 		let digest = Header::decode(&mut &block2.0[..]).unwrap().digest;
 		assert_eq!(digest.logs().len(), 0);
-//		assert!(digest.logs()[0].as_consensus().is_some());
+		// assert!(digest.logs()[0].as_consensus().is_some());
 
 		(block1, block2)
 	}
 
 	fn big_block() -> (Vec<u8>, Hash) {
 		construct_block(
-			&mut new_test_ext(COMPACT_CODE, false, 20),
+			&mut new_test_ext(COMPACT_CODE, false),
 			1,
 			GENESIS_HASH.into(),
 			vec![
@@ -571,11 +497,7 @@
 				},
 				CheckedExtrinsic {
 					signed: Some((alice(), 0)),
-<<<<<<< HEAD
-					function: Call::Consensus(consensus::Call::remark(vec![0; 12000])),
-=======
-					function: Call::System(system::Call::remark(vec![0; 120000])),
->>>>>>> e63598b6
+					function: Call::System(system::Call::remark(vec![0; 120_000])),
 				}
 			]
 		)
@@ -583,7 +505,7 @@
 
 	#[test]
 	fn full_native_block_import_works() {
-		let mut t = new_test_ext(COMPACT_CODE, false, 1);
+		let mut t = new_test_ext(COMPACT_CODE, false);
 
 		let (block1, block2) = blocks();
 
@@ -710,7 +632,7 @@
 
 	#[test]
 	fn full_wasm_block_import_works() {
-		let mut t = new_test_ext(COMPACT_CODE, false, 1);
+		let mut t = new_test_ext(COMPACT_CODE, false);
 
 		let (block1, block2) = blocks();
 
@@ -833,7 +755,7 @@
 		);
 
 		let b = construct_block(
-			&mut new_test_ext(COMPACT_CODE, false, 100),
+			&mut new_test_ext(COMPACT_CODE, false),
 			1,
 			GENESIS_HASH.into(),
 			vec![
@@ -867,7 +789,7 @@
 			]
 		);
 
-		let mut t = new_test_ext(COMPACT_CODE, false, 100);
+		let mut t = new_test_ext(COMPACT_CODE, false);
 
 		WasmExecutor::new().call(&mut t, 8, COMPACT_CODE,"Core_execute_block", &b.0).unwrap();
 
@@ -885,7 +807,7 @@
 
 	#[test]
 	fn wasm_big_block_import_fails() {
-		let mut t = new_test_ext(COMPACT_CODE, false, 1);
+		let mut t = new_test_ext(COMPACT_CODE, false);
 
 		assert!(
 			WasmExecutor::new().call(
@@ -900,8 +822,8 @@
 
 	#[test]
 	fn native_big_block_import_succeeds() {
-		// TODO: add a test for low balance. There seems to be sth wrong with it. Or at least the error is not really clear.
-		let mut t = new_test_ext(COMPACT_CODE, false, 20);
+		// TODO: add a test for low balance. The error message seems to be vague.
+		let mut t = new_test_ext(COMPACT_CODE, false);
 
 		Executor::new(None).call::<_, NeverNativeValue, fn() -> _>(
 			&mut t,
@@ -914,7 +836,7 @@
 
 	#[test]
 	fn native_big_block_import_fails_on_fallback() {
-		let mut t = new_test_ext(COMPACT_CODE, false, 1);
+		let mut t = new_test_ext(COMPACT_CODE, false);
 
 		assert!(
 			Executor::new(None).call::<_, NeverNativeValue, fn() -> _>(
@@ -954,20 +876,13 @@
 
 	#[test]
 	fn successful_execution_gives_ok() {
-<<<<<<< HEAD
-		let foreign_code = include_bytes!("../../runtime/wasm/target/wasm32-unknown-unknown/release/node_runtime.compact.wasm");
-		let mut t = TestExternalities::<Blake2Hasher>::new_with_code(foreign_code, map![
-			blake2_256(&<balances::FreeBalance<Runtime>>::key_for(alice())).to_vec() => vec![254u8, 0, 0, 0, 0, 0, 0, 0, 0, 0, 0, 0, 0, 0, 0, 0],
-			twox_128(<balances::TotalIssuance<Runtime>>::key()).to_vec() => vec![254u8, 0, 0, 0, 0, 0, 0, 0, 0, 0, 0, 0, 0, 0, 0, 0],
-=======
 		let mut t = TestExternalities::<Blake2Hasher>::new_with_code(COMPACT_CODE, map![
 			blake2_256(&<balances::FreeBalance<Runtime>>::key_for(alice())).to_vec() => {
-				vec![111u8, 0, 0, 0, 0, 0, 0, 0, 0, 0, 0, 0, 0, 0, 0, 0]
+				vec![254u8, 0, 0, 0, 0, 0, 0, 0, 0, 0, 0, 0, 0, 0, 0, 0]
 			},
 			twox_128(<balances::TotalIssuance<Runtime>>::key()).to_vec() => {
-				vec![111u8, 0, 0, 0, 0, 0, 0, 0, 0, 0, 0, 0, 0, 0, 0, 0]
+				vec![254u8, 0, 0, 0, 0, 0, 0, 0, 0, 0, 0, 0, 0, 0, 0, 0]
 			},
->>>>>>> e63598b6
 			twox_128(<balances::ExistentialDeposit<Runtime>>::key()).to_vec() => vec![0u8; 16],
 			twox_128(<balances::CreationFee<Runtime>>::key()).to_vec() => vec![0u8; 16],
 			twox_128(<balances::TransferFee<Runtime>>::key()).to_vec() => vec![0u8; 16],
@@ -995,7 +910,7 @@
 		let block_data = block1.0;
 		let block = Block::decode(&mut &block_data[..]).unwrap();
 
-		let mut t = new_test_ext(COMPACT_CODE, true, 1);
+		let mut t = new_test_ext(COMPACT_CODE, true);
 		Executor::new(None).call::<_, NeverNativeValue, fn() -> _>(
 			&mut t,
 			"Core_execute_block",
@@ -1011,14 +926,8 @@
 	fn full_wasm_block_import_works_with_changes_trie() {
 		let block1 = changes_trie_block();
 
-<<<<<<< HEAD
-		let mut t = new_test_ext(COMPACT_CODE, true, 1);
+		let mut t = new_test_ext(COMPACT_CODE, true);
 		WasmExecutor::new().call(&mut t, 8, COMPACT_CODE, "Core_execute_block", &block1.0).unwrap();
-=======
-		let mut t = new_test_ext(COMPACT_CODE, true);
-		WasmExecutor::new()
-			.call(&mut t, 8, COMPACT_CODE, "Core_execute_block", &block1.0).unwrap();
->>>>>>> e63598b6
 
 		assert!(t.storage_changes_root(GENESIS_HASH.into()).unwrap().is_some());
 	}
@@ -1048,7 +957,7 @@
 			let (block1, block2) = blocks();
 
 			b.iter(|| {
-				let mut t = new_test_ext(COMPACT_CODE, false, 1);
+				let mut t = new_test_ext(COMPACT_CODE, false);
 				WasmExecutor::new().call(&mut t, "Core_execute_block", &block1.0).unwrap();
 				WasmExecutor::new().call(&mut t, "Core_execute_block", &block2.0).unwrap();
 			});
